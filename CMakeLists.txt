###
# top level build file for NOAA VIAME
#

cmake_minimum_required( VERSION 3.3 )

project( VIAME )

include( CMakeDependentOption )

###
# Add paths used throughout CMakeLists files
##
list( INSERT CMAKE_MODULE_PATH 0 "${CMAKE_CURRENT_SOURCE_DIR}/CMake" "${KWIVER_CMAKE_DIR}" )

set( VIAME_SOURCE_DIR            "${CMAKE_SOURCE_DIR}" )
set( VIAME_BINARY_DIR            "${CMAKE_BINARY_DIR}/build" )
set( VIAME_BUILD_PREFIX          "${CMAKE_BINARY_DIR}/build" )
set( VIAME_BUILD_INSTALL_PREFIX  "${CMAKE_BINARY_DIR}/install" )

set( VIAME_PACKAGES_DIR          "${VIAME_SOURCE_DIR}/packages" )

###
# Add core plugin enable flags
##
option( VIAME_ENABLE_VXL            "Enable VXL plugins"            OFF )
option( VIAME_ENABLE_CAFFE          "Enable Caffe plugins"          OFF )
option( VIAME_ENABLE_OPENCV         "Enable OpenCV plugins"         OFF )
option( VIAME_ENABLE_MATLAB         "Enable Matlab plugins"         OFF )
option( VIAME_ENABLE_PYTHON         "Enable Python plugins"         OFF )
option( VIAME_ENABLE_DOCS           "Enable Documentation"          OFF )
option( VIAME_ENABLE_VIVIA          "Enable Vivia GUIs"             OFF )
option( VIAME_ENABLE_KWANT          "Enable KW Scoring Code"        OFF )

###
# Add algorithmic plugin enable flags
##
option( VIAME_ENABLE_SCALLOP_TK     "Enable ScallopTK plugins"      OFF )
option( VIAME_ENABLE_FASTER_RCNN    "Enable Faster RCNN plugins"    OFF )
option( VIAME_ENABLE_UW_PREDICTOR   "Enable UW predictor plugin"    OFF )
option( VIAME_ENABLE_YOLO           "Enable YOLO plugins"           OFF )

###
# Other misc options
##
option( VIAME_DISABLE_GPU_SUPPORT     "Force the disabling of all GPU support"  OFF )
option( VIAME_DISABLE_FFMPEG_SUPPORT  "Force the disabling of FFMPEG support"   OFF )
option( VIAME_DISABLE_CUDNN_SUPPORT   "Force the disabling of cuDNN support"    OFF )
mark_as_advanced( VIAME_DISABLE_CUDNN_SUPPORT )

###
# Add external package build instructions
##
option( VIAME_BUILD_DEPENDENCIES  "Build all required dependencies in a super-build" ON )

###
# Add logic relating to enable flags
##
if( VIAME_ENABLE_CAFFE OR VIAME_ENABLE_SCALLOP_TK OR VIAME_ENABLE_MATLAB OR
    VIAME_ENABLE_FASTER_RCNN )
  set( VIAME_ENABLE_OPENCV ON CACHE BOOL "OpenCV required for other projects" FORCE )
endif()

if( VIAME_ENABLE_FASTER_RCNN )
  set( VIAME_ENABLE_PYTHON ON CACHE BOOL "Python required for other projects" FORCE )
endif()

if( VIAME_ENABLE_FASTER_RCNN )
  set( VIAME_ENABLE_CAFFE ON CACHE BOOL "Caffe required for other projects" FORCE )
endif()

if( VIAME_ENABLE_VIVIA )
  set( VIAME_ENABLE_VXL ON CACHE BOOL "VXL required for other projects" FORCE )
endif()

if( VIAME_ENABLE_MATLAB )
  find_package( Matlab REQUIRED COMPONENTS ENG_LIBRARY MX_LIBRARY )
endif()

if( VIAME_ENABLE_PYTHON )
  find_package( PythonLibs )
  find_package( PythonInterp REQUIRED )
endif()

if( WIN32 AND VIAME_ENABLE_CAFFE )
  message( FATAL_ERROR "Internal Caffe build on windows not currently supported, \
    please build Caffe externally using the Caffe windows branch, if desired." )
endif()

if( VIAME_ENABLE_OPENCV )
  set( VIAME_OPENCV_VERSION 2.4.11 CACHE STRING "Version of OpenCV to use" )
  set_property( CACHE VIAME_OPENCV_VERSION PROPERTY STRINGS 2.4.11 3.1.0 )
endif()

# Include internal common CMake macros used across all CMakeLists.txt
include( common_macros )

###
# Main build loop for when we are building both VIAME and all dependencies
##
if( VIAME_BUILD_DEPENDENCIES )

  # Include for CMake external project add command
  include( ExternalProject )

  # Specifies internal arguments passed to all projects (CXX flag passdowns, etc)
  include( common_args )

<<<<<<< HEAD
  # Hard VIAME requirements
  include( add_project_fletch )
  include( add_project_kwiver )

  # Optional requirements
  if( VIAME_ENABLE_SCALLOP_TK )
    include( add_project_scallop_tk )
  endif()
=======
# Hard VIAME requirements
include( add_project_fletch )

# Add optional YOLO build
if( VIAME_ENABLE_YOLO )
  include( add_project_darknet )
endif()

# Add core (required) kwiver requirement
include( add_project_kwiver )

# Add other optional libraries
if( VIAME_ENABLE_SCALLOP_TK )
  include( add_project_scallop_tk )
endif()

if( VIAME_ENABLE_VIVIA )
  include( add_project_burnout )
  include( add_project_vivia )
endif()

if( VIAME_ENABLE_KWANT )
  include( add_project_kwant )
endif()

if( VIAME_ENABLE_FASTER_RCNN )
  include( add_project_faster_rcnn )
endif()

# Viame plugins
include( add_project_viame )

else()

###
# Look for and use Fletch to find dependencies
##
find_package( kwiver REQUIRED )
include_directories( ${KWIVER_INCLUDE_DIRS} )
link_directories( ${KWIVER_LIBRARY_DIR} )
list( INSERT CMAKE_MODULE_PATH  0         "${KWIVER_CMAKE_DIR}" )

if( IS_DIRECTORY ${fletch_DIR} )
  find_package( fletch NO_MODULE )
  list( APPEND CMAKE_PREFIX_PATH  "${fletch_DIR}" )
endif()

if( VIAME_ENABLE_OPENCV )
  find_package( OpenCV REQUIRED )
endif()
>>>>>>> db673bdb

  if( VIAME_ENABLE_VIVIA )
    include( add_project_burnout )
    include( add_project_vivia )
  endif()

  if( VIAME_ENABLE_KWANT )
    include( add_project_kwant )
  endif()

  if( VIAME_ENABLE_FASTER_RCNN )
    include( add_project_faster_rcnn )
  endif()

  # Viame plugins
  include( add_project_viame )

else()

  ###
  # Look for and use Fletch to find dependencies
  ##
  find_package( kwiver REQUIRED )
  include_directories( ${KWIVER_INCLUDE_DIRS} )
  link_directories( ${KWIVER_LIBRARY_DIR} )
  list( INSERT CMAKE_MODULE_PATH  0         "${KWIVER_CMAKE_DIR}" )

  if( IS_DIRECTORY ${fletch_DIR} )
    find_package( fletch NO_MODULE )
    list( APPEND CMAKE_PREFIX_PATH  "${fletch_DIR}" )
  endif()

  if( VIAME_ENABLE_OPENCV )
    find_package( OpenCV REQUIRED )
  endif()

  include_directories( "${CMAKE_CURRENT_BINARY_DIR}" "${KWIVER_INCLUDE_DIRS}" )

  ###
  # KWIVER CMake config
  ##
  include( kwiver-utils )

  ##
  # System specific compiler flags
  include( viame-flags )

  ##
  # Build system hack for visual system, will be removed
  include( windows-ksys-hack )

  ##
  # check compiler support
  include( kwiver-configcheck )

  # set the name for our package exports
  set( kwiver_export_name      viame_exports )

  ###
  # build submodules

  ###
  # add subdirs
  ##
  add_subdirectory( plugins )
  add_subdirectory( pipelines )
  add_subdirectory( examples )

  ###
  # Configure setup scripts
  ##
  include( setup_viame_paths )

  if( WIN32 )
    set( VIAME_PIPELINE_RUNNER_SCRIPT   "${VIAME_BINARY_DIR}/pipeline_runner.bat" )
    set( VIAME_PROCESSOPEDIA_SCRIPT     "${VIAME_BINARY_DIR}/processopedia.bat" )
    set( VIAME_PLUGIN_EXPLORER_SCRIPT   "${VIAME_BINARY_DIR}/plugin_explorer.bat" )

    configure_file(
      ${CMAKE_SOURCE_DIR}/CMake/pipeline_runner.bat.in
      ${VIAME_PIPELINE_RUNNER_SCRIPT}
      )
    configure_file(
      ${CMAKE_SOURCE_DIR}/CMake/processopedia.bat.in
      ${VIAME_PROCESSOPEDIA_SCRIPT}
      )
    configure_file(
      ${CMAKE_SOURCE_DIR}/CMake/plugin_explorer.bat.in
      ${VIAME_PLUGIN_EXPLORER_SCRIPT}
      )

    install( PROGRAMS      ${VIAME_PIPELINE_RUNNER_SCRIPT}
      ${VIAME_PROCESSOPEDIA_SCRIPT}
      ${VIAME_PLUGIN_EXPLORER_SCRIPT}
      DESTINATION   ${CMAKE_INSTALL_PREFIX} )
  else()
    set( VIAME_SETUP_SCRIPT_FILE    "${VIAME_BINARY_DIR}/setup_viame.sh" )

    configure_file(
      ${CMAKE_SOURCE_DIR}/CMake/setup_viame.sh.in
      ${VIAME_SETUP_SCRIPT_FILE}
      )

    install( PROGRAMS      ${VIAME_SETUP_SCRIPT_FILE}
      DESTINATION   ${CMAKE_INSTALL_PREFIX} )
  endif()

<<<<<<< HEAD
=======
  install( PROGRAMS      ${VIAME_SETUP_SCRIPT_FILE}
           DESTINATION   ${CMAKE_INSTALL_PREFIX} )
endif()

>>>>>>> db673bdb
endif()<|MERGE_RESOLUTION|>--- conflicted
+++ resolved
@@ -106,67 +106,21 @@
   # Specifies internal arguments passed to all projects (CXX flag passdowns, etc)
   include( common_args )
 
-<<<<<<< HEAD
   # Hard VIAME requirements
   include( add_project_fletch )
+
+  # Add optional YOLO build
+  if( VIAME_ENABLE_YOLO )
+    include( add_project_darknet )
+  endif()
+
+  # Add core (required) kwiver requirement
   include( add_project_kwiver )
 
-  # Optional requirements
+  # Add other optional libraries
   if( VIAME_ENABLE_SCALLOP_TK )
     include( add_project_scallop_tk )
   endif()
-=======
-# Hard VIAME requirements
-include( add_project_fletch )
-
-# Add optional YOLO build
-if( VIAME_ENABLE_YOLO )
-  include( add_project_darknet )
-endif()
-
-# Add core (required) kwiver requirement
-include( add_project_kwiver )
-
-# Add other optional libraries
-if( VIAME_ENABLE_SCALLOP_TK )
-  include( add_project_scallop_tk )
-endif()
-
-if( VIAME_ENABLE_VIVIA )
-  include( add_project_burnout )
-  include( add_project_vivia )
-endif()
-
-if( VIAME_ENABLE_KWANT )
-  include( add_project_kwant )
-endif()
-
-if( VIAME_ENABLE_FASTER_RCNN )
-  include( add_project_faster_rcnn )
-endif()
-
-# Viame plugins
-include( add_project_viame )
-
-else()
-
-###
-# Look for and use Fletch to find dependencies
-##
-find_package( kwiver REQUIRED )
-include_directories( ${KWIVER_INCLUDE_DIRS} )
-link_directories( ${KWIVER_LIBRARY_DIR} )
-list( INSERT CMAKE_MODULE_PATH  0         "${KWIVER_CMAKE_DIR}" )
-
-if( IS_DIRECTORY ${fletch_DIR} )
-  find_package( fletch NO_MODULE )
-  list( APPEND CMAKE_PREFIX_PATH  "${fletch_DIR}" )
-endif()
-
-if( VIAME_ENABLE_OPENCV )
-  find_package( OpenCV REQUIRED )
-endif()
->>>>>>> db673bdb
 
   if( VIAME_ENABLE_VIVIA )
     include( add_project_burnout )
@@ -244,41 +198,34 @@
     set( VIAME_PIPELINE_RUNNER_SCRIPT   "${VIAME_BINARY_DIR}/pipeline_runner.bat" )
     set( VIAME_PROCESSOPEDIA_SCRIPT     "${VIAME_BINARY_DIR}/processopedia.bat" )
     set( VIAME_PLUGIN_EXPLORER_SCRIPT   "${VIAME_BINARY_DIR}/plugin_explorer.bat" )
-
+  
     configure_file(
       ${CMAKE_SOURCE_DIR}/CMake/pipeline_runner.bat.in
       ${VIAME_PIPELINE_RUNNER_SCRIPT}
-      )
+    )
     configure_file(
       ${CMAKE_SOURCE_DIR}/CMake/processopedia.bat.in
       ${VIAME_PROCESSOPEDIA_SCRIPT}
-      )
+    )
     configure_file(
       ${CMAKE_SOURCE_DIR}/CMake/plugin_explorer.bat.in
       ${VIAME_PLUGIN_EXPLORER_SCRIPT}
-      )
+    )
 
     install( PROGRAMS      ${VIAME_PIPELINE_RUNNER_SCRIPT}
-      ${VIAME_PROCESSOPEDIA_SCRIPT}
-      ${VIAME_PLUGIN_EXPLORER_SCRIPT}
-      DESTINATION   ${CMAKE_INSTALL_PREFIX} )
+                           ${VIAME_PROCESSOPEDIA_SCRIPT}
+                           ${VIAME_PLUGIN_EXPLORER_SCRIPT}
+             DESTINATION   ${CMAKE_INSTALL_PREFIX} )
   else()
     set( VIAME_SETUP_SCRIPT_FILE    "${VIAME_BINARY_DIR}/setup_viame.sh" )
 
     configure_file(
       ${CMAKE_SOURCE_DIR}/CMake/setup_viame.sh.in
       ${VIAME_SETUP_SCRIPT_FILE}
-      )
+    )
 
     install( PROGRAMS      ${VIAME_SETUP_SCRIPT_FILE}
-      DESTINATION   ${CMAKE_INSTALL_PREFIX} )
-  endif()
-
-<<<<<<< HEAD
-=======
-  install( PROGRAMS      ${VIAME_SETUP_SCRIPT_FILE}
-           DESTINATION   ${CMAKE_INSTALL_PREFIX} )
-endif()
-
->>>>>>> db673bdb
+             DESTINATION   ${CMAKE_INSTALL_PREFIX} )
+  endif()
+
 endif()